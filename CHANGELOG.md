--- conflicted
+++ resolved
@@ -1,15 +1,8 @@
 # Changelog
 
-<<<<<<< HEAD
-## 3.2.0 (2020-11-08)
-
-- Switch to current Facebook API version (8.0.5)
-- Added PyCharm config directory to .gitignore
-=======
 ## 3.2.0 (2021-04-19)
 
 - Switch to current Facebook API version (10.0.0)
->>>>>>> 77325bb9
 
 ## 3.1.0 (2020-04-06)
 
